# builtin modules
import logging
import json
from os.path import join as ospj

# third party modules
import torch
from torch.optim.lr_scheduler import ReduceLROnPlateau, OneCycleLR, ExponentialLR
from torch_geometric.nn import DataParallel
import tensorflow as tf
import numpy as np

# geobind modules
from geobind.nn.utils import classWeights
from geobind.nn import processBatch
from geobind.nn.metrics import reportMetrics

class Scheduler(object):
    def __init__(self, scheduler):
        self.epoch = 0
        self.scheduler = scheduler
        self.history = {
            "loss": 0,
            "batch_count": 0
        }
    
    def step(self, epoch, loss, **kwargs):
        # per-epoch schedulers
        new_epoch = (epoch > self.epoch)
        if new_epoch:
            # we are in a new epoch, update per-epoch schedulers
            self.epoch = epoch
            if isinstance(self.scheduler, ReduceLROnPlateau):
                mean_loss = self.history['loss']/self.history["batch_count"]
                self.scheduler.step(mean_loss)
                self.history["loss"] = 0
                self.history["batch_count"] = 0
            elif isinstance(self.scheduler, ExponentialLR):
                self.scheduler.step()
        
        # per-batch schedulers
        if isinstance(self.scheduler, OneCycleLR):
            self.scheduler.step()
        elif isinstance(self.scheduler, ReduceLROnPlateau):
            self.history["loss"] += loss
            self.history["batch_count"] += 1

class Trainer(object):
    def __init__(self, model, nc, optimizer, criterion, 
            device='cpu', scheduler=None, evaluator=None, 
            writer=None, checkpoint_path='.', quiet=True
            ):
        # parameters
        self.model = model
        self.nc = nc
        self.optimizer = optimizer
        self.criterion = criterion
        self.evaluator = evaluator
        self.writer = writer
        self.device = device
        self.quiet = quiet
        self.checkpoint_path = checkpoint_path
        
        # variables to track training progress
        self.best_state = None
        self.best_state_metric = None
        self.best_epoch = None
        
        # set up scheduler
        if scheduler is not None:
            scheduler = Scheduler(scheduler)
        self.scheduler = scheduler
        
        # get model name
        if isinstance(self.model, DataParallel):
            self.model_name = self.model.module.name
        else:
            self.model_name = self.model.name
        
        # history
        self.metrics_history = {'epochs': []}
    
    def log_histogram(self, tag, values, step, bins=1000):
        """Logs the histogram of a list/vector of values."""
        
        # Create histogram using numpy        
        counts, bin_edges = np.histogram(values, bins=bins)

        # Fill fields of histogram proto
        hist = tf.HistogramProto()
        hist.min = float(np.min(values))
        hist.max = float(np.max(values))
        hist.num = int(np.prod(values.shape))
        hist.sum = float(np.sum(values))
        hist.sum_squares = float(np.sum(values**2))

        # Requires equal number as bins, where the first goes from -DBL_MAX to bin_edges[1]
        # See https://github.com/tensorflow/tensorflow/blob/master/tensorflow/core/framework/summary.proto#L30
        # Thus, we drop the start of the first bin
        bin_edges = bin_edges[1:]

        # Add bin edges and counts
        for edge in bin_edges:
            hist.bucket_limit.append(edge)
        for c in counts:
            hist.bucket.append(c)

        # Create and write Summary
        summary = tf.Summary(value=[tf.Summary.Value(tag=tag, histo=hist)])
        self.writer.add_summary(summary, step)
   
    def train(self, nepochs, dataset,
        validation_dataset=None, batch_loss_every=4, eval_every=2, debug=False,
        checkpoint_every=None, optimizer_kwargs={}, scheduler_kwargs={},
        best_state_metric=None, best_state_metric_threshold=None, 
<<<<<<< HEAD
        best_state_metric_dataset='validation', best_state_metric_goal='max', params_to_write=None
=======
        best_state_metric_dataset='validation', best_state_metric_goal='max',
        params_to_write = None
>>>>>>> 45758b8d
    ):
        # begin training
        if not self.quiet:
            logging.info("Beginning Training ({} epochs)".format(nepochs))
        
        if debug:
            mem_stats = {
                "current": [],
                "peak": [],
                "epoch_start": []
            }
        
        if best_state_metric_goal == 'max':
            self.best_state_metric = -999999
        else:
            self.best_state_metric = 999999
        
        batch_count = 0
        first_epoch = True
        for epoch in range(nepochs):
            # set model to training mode
            self.model.train()
            
            # forward + backward + update
            epoch_loss = 0
            n = 0
            for batch in dataset:
                oom = False
                # update the model weights
                batch_data = processBatch(self.device, batch)
                batch, y, mask = batch_data['batch'], batch_data['y'], batch_data['mask']
                
                # check for OOM errors
                try:
                    loss = self.optimizer_step(batch, y, mask, **optimizer_kwargs)
                except RuntimeError as e: # out of memory
                    logging.info("Runtime error -- skipping batch.")
                    logging.debug("Error at loss computation.", exc_info=e)
                    oom = True
                if oom:
                    continue
                    
                # update scheduler
                if self.scheduler is not None:
                    self.scheduler.step(epoch, loss, **scheduler_kwargs)
                
                # write batch-level stats
                if batch_count % batch_loss_every  == 0:
                    if self.writer:
                        self.writer.add_scalar("train/batch_loss", loss, batch_count)
                
<<<<<<< HEAD
                ######### adding parameters of model to tensorboard ######
                if((params_to_write is not None) and self.writer):
                    for name, param in self.model.named_parameters():
                        for param_to_write in params_to_write:
                            if ((param_to_write in name) and param.requires_grad):
                                if(param.data.cpu().numpy().flatten().shape[0] == 1):
                                    self.writer.add_scalar(name, param.data.cpu().numpy()[0], self.batch_count)
                                    self.writer.add_scalar(name + "_grad", param.grad.cpu().numpy()[0], self.batch_count)
                                elif(param.data.cpu().numpy().flatten().shape[0] <= 4):
                                    for i in range(1,param.data.cpu().numpy().flatten().shape[0] + 1):
                                        self.writer.add_scalar(name + "_" + str(i), param.data.cpu().numpy().flatten()[i-1], self.batch_count)
                                        self.writer.add_scalar(name + "_grad_" + str(i), param.grad.cpu().numpy().flatten()[i-1], self.batch_count)
                                else:
                                    self.log_histogram(name, param.data.cpu().numpy().flatten(), self.batch_count)
                                    self.log_histogram(name + "_grad", param.grad.cpu().numpy().flatten(), self.batch_count)

                               #print (name, param.data, param.requires_grad, param.grad)
=======
                # adding scalar paramters of model to tensorboard
                if (params_to_write is not None) and self.writer:
                    for name, param in self.model.named_parameters():
                        if (name in params_to_write) and param.requires_grad:
                            self.writer.add_scalar(name, param.data.cpu().numpy()[0], batch_count)
                            self.writer.add_scalar(name + "_grad", param.grad.cpu().numpy()[0], batch_count)
                
>>>>>>> 45758b8d
                # update batch count
                batch_count += 1
                epoch_loss += loss
                n += 1
            
            epoch = epoch+1
            # compute metrics
            if (epoch % eval_every == 0) and (self.evaluator is not None):
                metrics = {}
                metrics['train'] = self.evaluator.getMetrics(dataset, report_threshold=True)
                metrics['train']['loss'] = epoch_loss/(n + 1e-5)
                
                if(validation_dataset is not None):
                    metrics['validation'] = self.evaluator.getMetrics(validation_dataset)
                
                # report performance
                if(not self.quiet):
                    reportMetrics(metrics,
                        label=('Epoch', epoch),
                        header=first_epoch
                    )
                self.updateHistory(metrics, epoch)
                first_epoch = False
                
                if best_state_metric:
                    state_metric = metrics[best_state_metric_dataset][best_state_metric]
                    if best_state_metric_goal == 'max' and state_metric > best_state_metric_threshold:
                        if state_metric > self.best_state_metric:
                            self.best_state_metric = state_metric
                            self.best_state = self.model.state_dict()
                            self.best_epoch = epoch
                            self.metrics_history['best_epoch'] = epoch
                    elif best_state_metric_goal == 'min' and state_metric < best_state_metric_threshold:
                        if state_metric < self.best_state_metric:
                            self.best_state_metric = state_metric
                            self.best_state = self.model.state_dict()
                            self.best_epoch = epoch
                            self.metrics_history['best_epoch'] = epoch
                
            # checkpoint
            if checkpoint_every and (epoch % checkpoint_every == 0):
                logging.info("Writing checkpoint to file {} at epoch {}".format(fname, epoch))
                self.saveState(epoch, "{}.{}.tar".format(self.model_name, epoch))
        
        self.endTraining()
    
    def optimizer_step(self, batch, y, mask=None, use_mask=True, use_weight=True, weight=None):
        # decide how to weight classes
        if use_weight and weight is None:
            weight = classWeights(y, self.nc, device=self.device)
        elif not use_weight:
            weight = None
        
        self.optimizer.zero_grad()
        output = self.model(batch)
        
        # decide if we mask some vertices
        if use_mask:
            loss = self.criterion(output[mask], y[mask], weight=weight)
        else:
            loss = self.criterion(output, y, weight=weight)
        
        # compute gradients
        loss.backward()
        self.optimizer.step()
        
        return loss.item()
    
    def updateHistory(self, metrics, epoch):
        # update epoch
        self.metrics_history['epochs'].append(epoch)
        
        # update tags/metrics
        for tag in metrics:
            if tag not in self.metrics_history:
                self.metrics_history[tag] = {}
            
            for metric in metrics[tag]:
                # add metric to Tensorboard writer
                if(self.writer):
                    self.writer.add_scalar("{}/{}".format(tag, metric), metrics[tag][metric], epoch)
                
                # add metric to history
                if metric not in self.metrics_history[tag]:
                    self.metrics_history[tag][metric] = []
                self.metrics_history[tag][metric].append(metrics[tag][metric])
    
    def getHistory(self, tag, metric, epoch):
        if epoch == -1:
            ind = -1
        else:
            ind = self.metrics_history['epochs'].index(epoch)
        
        return self.metrics_history[tag][metric][ind]
    
    def saveState(self, epoch, suffix, metrics=True, optimizer=True):
        fname = ospj(self.checkpoint_path, suffix)
        data = {
            'model_state_dict': self.model.state_dict(),
            'epoch': epoch
        }
        if metrics:
            data['history'] = self.metrics_history
        if optimizer:
            data['optimizer_state_dict'] = self.optimizer.state_dict()
        
        torch.save(data, fname)
    
    def endTraining(self):
        """Stuff we want to do at the end of training"""
        logging.info("Training ended.")
        
        # Save best state to file if we kept it
        if self.best_state is not None:
            logging.info("Writing best state to file {} (epoch: {})".format(fname, self.best_epoch))
            logging.info("Best tracked metric achieved: {:.3f}".format(self.best_state_metric))
            self.saveState(self.best_epoch, "{}.{}.tar".format(self.model_name, "best"), metrics=False, optimizer=False)
        
        # Save metrics history to file
        logging.info("Saving metrics history to file.")
        MH = open(ospj(self.checkpoint_path, "{}_metrics.json".format(self.model_name)), "w")
        MH.write(json.dumps(self.metrics_history, indent=2))
        MH.close()<|MERGE_RESOLUTION|>--- conflicted
+++ resolved
@@ -113,12 +113,7 @@
         validation_dataset=None, batch_loss_every=4, eval_every=2, debug=False,
         checkpoint_every=None, optimizer_kwargs={}, scheduler_kwargs={},
         best_state_metric=None, best_state_metric_threshold=None, 
-<<<<<<< HEAD
         best_state_metric_dataset='validation', best_state_metric_goal='max', params_to_write=None
-=======
-        best_state_metric_dataset='validation', best_state_metric_goal='max',
-        params_to_write = None
->>>>>>> 45758b8d
     ):
         # begin training
         if not self.quiet:
@@ -170,13 +165,11 @@
                     if self.writer:
                         self.writer.add_scalar("train/batch_loss", loss, batch_count)
                 
-<<<<<<< HEAD
                 ######### adding parameters of model to tensorboard ######
-                if((params_to_write is not None) and self.writer):
+                if (params_to_write is not None) and self.writer:
                     for name, param in self.model.named_parameters():
-                        for param_to_write in params_to_write:
-                            if ((param_to_write in name) and param.requires_grad):
-                                if(param.data.cpu().numpy().flatten().shape[0] == 1):
+                        if (name in params_to_write) and param.requires_grad:
+                            if(param.data.cpu().numpy().flatten().shape[0] == 1):
                                     self.writer.add_scalar(name, param.data.cpu().numpy()[0], self.batch_count)
                                     self.writer.add_scalar(name + "_grad", param.grad.cpu().numpy()[0], self.batch_count)
                                 elif(param.data.cpu().numpy().flatten().shape[0] <= 4):
@@ -187,16 +180,6 @@
                                     self.log_histogram(name, param.data.cpu().numpy().flatten(), self.batch_count)
                                     self.log_histogram(name + "_grad", param.grad.cpu().numpy().flatten(), self.batch_count)
 
-                               #print (name, param.data, param.requires_grad, param.grad)
-=======
-                # adding scalar paramters of model to tensorboard
-                if (params_to_write is not None) and self.writer:
-                    for name, param in self.model.named_parameters():
-                        if (name in params_to_write) and param.requires_grad:
-                            self.writer.add_scalar(name, param.data.cpu().numpy()[0], batch_count)
-                            self.writer.add_scalar(name + "_grad", param.grad.cpu().numpy()[0], batch_count)
-                
->>>>>>> 45758b8d
                 # update batch count
                 batch_count += 1
                 epoch_loss += loss
