# builtin modules
import logging
from os.path import join as ospj

# third part modules
import torch
from torch.optim.lr_scheduler import ReduceLROnPlateau, OneCycleLR, ExponentialLR
from torch_geometric.nn import DataParallel

# geobind modules
from geobind.nn.utils import classWeights
from geobind.nn import processBatch
from geobind.nn.metrics import reportMetrics

class Scheduler(object):
    def __init__(self, scheduler):
        self.epoch = 0
        self.scheduler = scheduler
        self.history = {
            "loss": 0,
            "batch_count": 0
        }
    
    def step(self, epoch, loss, **kwargs):
        # per-epoch schedulers
        new_epoch = (epoch > self.epoch)
        if new_epoch:
            # we are in a new epoch, update per-epoch schedulers
            self.epoch = epoch
            if isinstance(self.scheduler, ReduceLROnPlateau):
                mean_loss = self.history['loss']/self.history["batch_count"]
                self.scheduler.step(mean_loss)
                self.history["loss"] = 0
                self.history["batch_count"] = 0
            elif isinstance(self.scheduler, ExponentialLR):
                self.scheduler.step()
        
        # per-batch schedulers
        if isinstance(self.scheduler, OneCycleLR):
            self.scheduler.step()
        elif isinstance(self.scheduler, ReduceLROnPlateau):
            self.history["loss"] += loss
            self.history["batch_count"] += 1

class Trainer(object):
    def __init__(self, model, nc, optimizer, criterion, device='cpu', scheduler=None, evaluator=None, writer=None, checkpoint_path='.', quiet=True):
        # parameters
        self.model = model
        self.nc = nc
        self.optimizer = optimizer
        self.criterion = criterion
        self.evaluator = evaluator
        self.writer = writer
<<<<<<< HEAD

=======
        self.device = device
>>>>>>> ee92958c
        self.quiet = quiet
        self.checkpoint_path = checkpoint_path
        
        # set up scheduler
        if scheduler is not None:
            scheduler = Scheduler(scheduler)
        self.scheduler = scheduler
        
        # get model name
        if isinstance(self.model, DataParallel):
            self.model_name = self.model.module.name
        else:
            self.model_name = self.model.name
        
        # history
        self.metrics_history = {}
    
<<<<<<< HEAD
    def train(self, nepochs, dataset, validation_dataset=None, batch_loss_every=4, eval_every=2, checkpoint_every=None, params_to_write=None):
=======
    def train(self, nepochs, dataset, validation_dataset=None, batch_loss_every=4, eval_every=2, 
                    checkpoint_every=None, debug=False, optimizer_kwargs={}, scheduler_kwargs={}):
>>>>>>> ee92958c
        # begin training
        if not self.quiet:
            logging.info("Beginning Training ({} epochs)".format(nepochs))
        
        if debug:
            mem_stats = {
                "current": [],
                "peak": [],
                "epoch_start": []
            }
        
        batch_count = 0
        first_epoch = True
        for epoch in range(nepochs):
            # set model to training mode
            self.model.train()
            
            if debug:
                mem_stats['epoch_start'].append(batch_count)
            
            # forward + backward + update
            epoch_loss = 0
            n = 0
            for batch in dataset:
                oom = False
                # update the model weights
                batch_data = processBatch(self.device, batch)
                batch, y, mask = batch_data['batch'], batch_data['y'], batch_data['mask']
                
                # check for OOM errors
                try:
                    loss = self.optimizer_step(batch, y, mask, **optimizer_kwargs)
                except RuntimeError as e: # out of memory
                    logging.info("Runtime error -- skipping batch.")
                    logging.debug("Error at loss computation.", exc_info=e)
                    oom = True
                if oom:
                    continue
                
                if debug:
                    mem_stats['peak'].append(torch.cuda.max_memory_allocated(self.device)/1e6)
                    mem_stats['current'].append(torch.cuda.memory_allocated(self.device)/1e6)
                    
                # update scheduler
                if self.scheduler is not None:
                    self.scheduler.step(epoch, loss, **scheduler_kwargs)
                
                # write batch-level stats
                if batch_count % batch_loss_every  == 0:
                    if(self.writer):
                        self.writer.add_scalar("train/batch_loss", loss, batch_count)
                
                ######### adding scalar paramters of model to tensorboard ######
                if((params_to_write is not None) and self.writer):
                    for name, param in self.model.named_parameters():
                        for param_to_write in params_to_write:
                            if ((param_to_write in name) and param.requires_grad):
                                self.writer.add_scalar(name, param.data.cpu().numpy()[0], self.batch_count)
                                self.writer.add_scalar(name + "_grad", param.grad.cpu().numpy()[0], self.batch_count)
                               #print (name, param.data, param.requires_grad, param.grad)
                # update batch count
                batch_count += 1
                epoch_loss += loss
                n += 1
            
            epoch = epoch+1
            # compute metrics
            if (epoch % eval_every == 0) and (self.evaluator is not None):
                metrics = {}
                metrics['train'] = self.evaluator.getMetrics(dataset, use_mask=True, report_threshold=True)
                metrics['train']['loss'] = epoch_loss/(n + 1e-5)
                
                if(validation_dataset is not None):
                    metrics['val'] = self.evaluator.getMetrics(validation_dataset, use_mask=True)
                
                # report performance
                if(not self.quiet):
                    reportMetrics(metrics,
                        label=('Epoch', epoch),
                        header=first_epoch
                    )
                self.updateHistory(metrics, epoch)
                first_epoch = False
            
            # checkpoint
            if checkpoint_every and (epoch % checkpoint_every == 0):
                fname = ospj(self.checkpoint_path, "{}.{}.tar".format(self.model_name, epoch))
                logging.info("Writing checkpoint to file {} at epoch {}".format(fname, epoch))
                torch.save({
                        'model_state_dict': self.model.state_dict(),
                        'optimizer_state_dict': self.optimizer.state_dict(),
                        'epoch': epoch
                        #'model_parameters': self.model.params() ## implement soon
                    }, fname)
        
        if debug:
            return mem_stats
    
    def optimizer_step(self, batch, y, mask=None, use_mask=True, use_weight=True, weight=None):
        # decide how to weight classes
        if use_weight and weight is None:
            weight = classWeights(y, self.nc, device=self.device)
        elif not use_weight:
            weight = None
        
        self.optimizer.zero_grad()
        output = self.model(batch)
        
        # decide if we mask some vertices
        if use_mask:
            loss = self.criterion(output[mask], y[mask], weight=weight)
        else:
            loss = self.criterion(output, y, weight=weight)
        
        # compute gradients
        loss.backward()
        self.optimizer.step()
        
        return loss.item()
    
    def updateHistory(self, metrics, epoch):
        for tag in metrics:
            if tag not in self.metrics_history:
                self.metrics_history[tag] = {}
            
            for metric in metrics[tag]:
                # add metric to Tensorboard writer
                if(self.writer):
                    self.writer.add_scalar("{}/{}".format(tag, metric), metrics[tag][metric], epoch)
                
                # add metric to history
                if metric not in self.metrics_history[tag]:
                    self.metrics_history[tag][metric] = []
                self.metrics_history[tag][metric].append(metrics[tag][metric])<|MERGE_RESOLUTION|>--- conflicted
+++ resolved
@@ -51,11 +51,7 @@
         self.criterion = criterion
         self.evaluator = evaluator
         self.writer = writer
-<<<<<<< HEAD
-
-=======
         self.device = device
->>>>>>> ee92958c
         self.quiet = quiet
         self.checkpoint_path = checkpoint_path
         
@@ -73,12 +69,8 @@
         # history
         self.metrics_history = {}
     
-<<<<<<< HEAD
-    def train(self, nepochs, dataset, validation_dataset=None, batch_loss_every=4, eval_every=2, checkpoint_every=None, params_to_write=None):
-=======
     def train(self, nepochs, dataset, validation_dataset=None, batch_loss_every=4, eval_every=2, 
                     checkpoint_every=None, debug=False, optimizer_kwargs={}, scheduler_kwargs={}):
->>>>>>> ee92958c
         # begin training
         if not self.quiet:
             logging.info("Beginning Training ({} epochs)".format(nepochs))
